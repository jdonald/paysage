import os, sys, numpy, pandas, time

from paysage import batch
from paysage.models import hidden
from paysage import fit
from paysage import optimizers
import plotting

if __name__ == "__main__":

    num_hidden_units = 500
    batch_size = 50
    num_epochs = 20
    learning_rate = 0.001
    mc_steps = 1

    filepath = os.path.join(os.path.dirname(os.path.dirname(__file__)), 'mnist', 'mnist.h5')
    shuffled_filepath = os.path.join(os.path.dirname(os.path.dirname(__file__)), 'mnist', 'shuffled_mnist.h5')

    # shuffle the data
    shuffler = batch.DataShuffler(filepath, shuffled_filepath, complevel=0)
    shuffler.shuffle()

    # set up the reader to get minibatches
    data = batch.Batch(shuffled_filepath,
                       'train/images',
                       batch_size,
                       transform=batch.binarize_color,
                       train_fraction=0.99)

    # set up the model and initialize the parameters
    rbm = hidden.RestrictedBoltzmannMachine(data.ncols,
                                            num_hidden_units,
                                            vis_type='bernoulli',
                                            hid_type='bernoulli')
    rbm.initialize(data, method='hinton')

    # set up the optimizer and the fit method
    opt = optimizers.ADAM(rbm, stepsize=learning_rate)
    cd = fit.PCD(rbm,
                 data,
                 opt,
                 num_epochs,
                 mc_steps,
                 skip=200,
                 update_method='stochastic',
                 metrics=['ReconstructionError',
                          'EnergyDistance',
                          'EnergyGap',
                          'EnergyZscore'])


    # fit the model
    print('training with contrastive divergence')
    cd.train()

    # evaluate the model
    # this will be the same as the final epoch results
    # it is repeated here to be consistent with the sklearn rbm example
    performance = fit.ProgressMonitor(0,
                                      data,
                                      metrics=['ReconstructionError',
                                               'EnergyDistance',
                                               'EnergyGap',
                                               'EnergyZscore'])
    print('Final performance metrics:')
    performance.check_progress(rbm, 0, show=True)

    print("\nPlot a random sample of reconstructions")
    v_data = data.get('validate')
    sampler = fit.SSTIR(rbm, v_data)
    sampler.update_state(1)
    v_model = sampler.state

    idx = numpy.random.choice(range(len(v_model)), 5, replace=False)
    grid = numpy.array([[v_data[i], v_model[i]] for i in idx])
    plotting.plot_image_grid(grid, (28,28), vmin=grid.min(), vmax=grid.max())

<<<<<<< HEAD
    # plot some fantasy particles
    sampler.update_state(1000)
=======
    print("\nPlot a random sample of fantasy particles")
    random_samples = rbm.random(v_data)
    sampler = fit.SequentialMC(rbm, random_samples)
    sampler.update_state(1000, resample=False, temperature=1.0)
>>>>>>> 75f64b50
    v_model = sampler.state

    idx = numpy.random.choice(range(len(v_model)), 5, replace=False)
    grid = numpy.array([[v_model[i]] for i in idx])
    plotting.plot_image_grid(grid, (28,28), vmin=grid.min(), vmax=grid.max())

    print("\nPlot a random sample of the weights")
    idx = numpy.random.choice(range(rbm.params['weights'].shape[1]), 5, replace=False)
    grid = numpy.array([[rbm.params['weights'][:, i]] for i in idx])
    plotting.plot_image_grid(grid, (28,28), vmin=grid.min(), vmax=grid.max())

    # close the HDF5 store
    data.close()<|MERGE_RESOLUTION|>--- conflicted
+++ resolved
@@ -10,7 +10,7 @@
 
     num_hidden_units = 500
     batch_size = 50
-    num_epochs = 20
+    num_epochs = 10
     learning_rate = 0.001
     mc_steps = 1
 
@@ -76,15 +76,10 @@
     grid = numpy.array([[v_data[i], v_model[i]] for i in idx])
     plotting.plot_image_grid(grid, (28,28), vmin=grid.min(), vmax=grid.max())
 
-<<<<<<< HEAD
-    # plot some fantasy particles
-    sampler.update_state(1000)
-=======
     print("\nPlot a random sample of fantasy particles")
     random_samples = rbm.random(v_data)
     sampler = fit.SequentialMC(rbm, random_samples)
-    sampler.update_state(1000, resample=False, temperature=1.0)
->>>>>>> 75f64b50
+    sampler.update_state(1000)
     v_model = sampler.state
 
     idx = numpy.random.choice(range(len(v_model)), 5, replace=False)
