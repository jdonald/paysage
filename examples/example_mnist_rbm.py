--- conflicted
+++ resolved
@@ -39,12 +39,7 @@
                                             vis_type='bernoulli',
                                             hid_type='bernoulli')
     rbm.initialize(data, method='hinton')
-<<<<<<< HEAD
-    
-=======
 
-
->>>>>>> 02cfd15d
     # set up the optimizer and the fit method
     opt = optimizers.RMSProp(rbm, stepsize=learning_rate)
     cd = fit.PCD(rbm,
@@ -66,13 +61,8 @@
 
     # plot some reconstructions
     v_data = data.get('validate')
-<<<<<<< HEAD
-    sampler = fit.SSTIR(rbm, v_data) 
+    sampler = fit.SSTIR(rbm, v_data)
     sampler.update_state(1)
-=======
-    sampler = fit.SequentialMC(rbm, v_data)
-    sampler.update_state(1, resample=False, temperature=1.0)
->>>>>>> 02cfd15d
     v_model = sampler.state
 
     recon = numpy.sqrt(numpy.sum((v_data - v_model)**2) / len(v_data))
@@ -93,12 +83,7 @@
     print('Energy distance:  {0:.2f}'.format(edist))
 
     # close the HDF5 store
-<<<<<<< HEAD
-    #data.close()
-    
-=======
     data.close()
 
->>>>>>> 02cfd15d
     end = time.time()
     print('Total time: {0:.2f} seconds'.format(end - start))