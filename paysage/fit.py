import numpy, time
from . import backends as B
<<<<<<< HEAD
from numba import vectorize
    
=======
from . import metrics as M

>>>>>>> 02cfd15d
# -----  CLASSES ----- #
    
class SequentialMC(object):
    """SequentialMC
       Simple class for a sequential Monte Carlo sampler.

    """
    def __init__(self, amodel, adataframe, method='stochastic'):
        self.model = amodel
        self.method = method
        try:
            self.state = adataframe.as_matrix().astype(numpy.float32)
        except Exception:
            self.state = adataframe.astype(numpy.float32)

    @classmethod
    def from_batch(cls, amodel, abatch, method='stochastic'):
        tmp = cls(amodel, abatch.get('train'), method=method)
        abatch.reset_generator('all')
        return tmp
<<<<<<< HEAD
        
    def update_state(self, steps):
        if self.method == 'stochastic':
            self.state = self.model.markov_chain(self.state, steps)  
=======

    def update_state(self, steps, resample=False, temperature=1.0):
        if self.method == 'stochastic':
            self.state = self.model.markov_chain(self.state, steps, resample=resample, temperature=temperature)
>>>>>>> 02cfd15d
        elif self.method == 'mean_field':
            self.state = self.model.mean_field_iteration(self.state, steps)
        elif self.method == 'deterministic':
            self.state = self.model.deterministic_iteration(self.state, steps)
        else:
            raise ValueError("Unknown method {}".format(self.method))
            
    def get_state(self):
        return self.state
            
            
class SequentialSimulatedTemperingImportanceResampling(object):
    
    def __init__(self, amodel, adataframe, method='stochastic', seed = 137):
        self.model = amodel
        self.method = method
        try:
            self.state = adataframe.as_matrix().astype(numpy.float32)
        except Exception:
            self.state = adataframe.astype(numpy.float32)
        self.beta_loc = numpy.ones((len(self.state), 1), dtype=numpy.float32)
        self.beta = numpy.ones((len(self.state), 1), dtype=numpy.float32)
        self.beta_stepsize = 0.1
        self.beta_scale = 0.2
        self.seed = seed
        
    @classmethod
    def from_batch(cls, amodel, abatch, method='stochastic'):
        tmp = cls(amodel, abatch.get('train'), method=method)
        abatch.reset_generator('all')
        return tmp
        
    def energy(self, beta):
        return 0.5 * (beta - self.beta_loc)**2 / self.beta_scale

    def update_beta(self):
        trial_beta = self.beta + self.beta_stepsize * numpy.random.randn(len(self.beta),1)
        current_energy = self.energy(self.beta)
        trial_energy = self.energy(trial_beta)
        delta = B.exp(current_energy - trial_energy)
        r = numpy.random.rand(*delta.shape)
        mask = numpy.float32(r < delta)
        self.beta *= 1 - mask
        self.beta += mask * trial_beta
        
    def update_state(self, steps):
        self.update_beta()
        if self.method == 'stochastic':
            self.state = self.model.markov_chain(self.state, steps, self.beta)  
        elif self.method == 'mean_field':
            self.state = self.model.mean_field_iteration(self.state, steps, self.beta)  
        elif self.method == 'deterministic':
            self.state = self.model.deterministic_iteration(self.state, steps, self.beta)  
        else:
            raise ValueError("Unknown method {}".format(self.method))
        
    def get_state(self):
        """
        current_energy = self.model.marginal_free_energy(self.state, self.beta)
        target_energy = self.model.marginal_free_energy(self.state, None)
        delta = current_energy - target_energy
        delta -= numpy.max(delta)
        weights = B.exp(delta)           
        weights /= B.msum(weights)
        indices = numpy.random.choice(numpy.arange(len(weights)), size=len(weights), replace=True, p=weights)
        return self.state[list(indices)] 
        """
        return self.state


class TrainingMethod(object):
<<<<<<< HEAD
    
    def __init__(self, model, abatch, optimizer, epochs, skip=100, 
                 update_method='stochastic', sampler='SequentialMC'):
=======

    def __init__(self, model, abatch, optimizer, epochs, skip=100,
                 update_method='stochastic', metrics=['ReconstructionError', 'EnergyDistance']):
>>>>>>> 02cfd15d
        self.model = model
        self.batch = abatch
        self.epochs = epochs
        self.update_method = update_method
        #self.sampler = SequentialMC.from_batch(self.model, self.batch, method=self.update_method)
        self.sampler = SSTIR.from_batch(self.model, self.batch, method=self.update_method)
        self.optimizer = optimizer
        self.monitor = ProgressMonitor(skip, abatch, metrics=metrics)



<<<<<<< HEAD

=======
>>>>>>> 02cfd15d
class ContrastiveDivergence(TrainingMethod):
    """ContrastiveDivergence
       CD-k algorithm for approximate maximum likelihood inference.

       Hinton, Geoffrey E. "Training products of experts by minimizing contrastive divergence." Neural computation 14.8 (2002): 1771-1800.
       Carreira-Perpinan, Miguel A., and Geoffrey Hinton. "On Contrastive Divergence Learning." AISTATS. Vol. 10. 2005.

    """
    def __init__(self, model, abatch, optimizer, epochs, mcsteps, skip=100,
                 update_method='stochastic',  metrics=['ReconstructionError', 'EnergyDistance']):
        super().__init__(model, abatch, optimizer, epochs, skip=skip, update_method=update_method, metrics=metrics)
        self.mcsteps = mcsteps

    def train(self):
        for epoch in range(self.epochs):
            t = 0
            start_time = time.time()
            while True:
                try:
                    v_data = self.batch.get(mode='train')
                except StopIteration:
                    break

                # CD resets the sampler from the visible data at each iteration
<<<<<<< HEAD
                self.sampler = SequentialMC(self.model, v_data, method=self.update_method) 
                self.sampler.update_state(self.mcsteps)    
                
=======
                self.sampler = SequentialMC(self.model, v_data, method=self.update_method)
                self.sampler.update_state(self.mcsteps, resample=False)

>>>>>>> 02cfd15d
                # compute the gradient and update the model parameters
                v_model = self.sampler.get_state()
                self.optimizer.update(self.model, v_data, v_model, epoch)
                t += 1

            # end of epoch processing
            prog = self.monitor.check_progress(self.model, 0, store=True)
            print('End of epoch {}: '.format(epoch))
            for p in prog:
                print("-{0}: {1:.6f}".format(p, prog[p]))

            end_time = time.time()
            print('Epoch took {0:.2f} seconds'.format(end_time - start_time), end='\n\n')

            # convergence check should be part of optimizer
            is_converged = self.optimizer.check_convergence()
            if is_converged:
                print('Convergence criterion reached')
                break

        return None


class PersistentContrastiveDivergence(TrainingMethod):
    """PersistentContrastiveDivergence
       PCD-k algorithm for approximate maximum likelihood inference.

       Tieleman, Tijmen. "Training restricted Boltzmann machines using approximations to the likelihood gradient." Proceedings of the 25th international conference on Machine learning. ACM, 2008.

    """
    def __init__(self, model, abatch, optimizer, epochs, mcsteps, skip=100,
                 update_method='stochastic',  metrics=['ReconstructionError', 'EnergyDistance']):
       super().__init__(model, abatch, optimizer, epochs, skip=skip, update_method=update_method, metrics=metrics)
       self.mcsteps = mcsteps

    def train(self):
        for epoch in range(self.epochs):
            t = 0
            start_time = time.time()
            while True:
                try:
                    v_data = self.batch.get(mode='train')
                except StopIteration:
                    break

                # PCD keeps the sampler from the previous iteration
<<<<<<< HEAD
                self.sampler.update_state(self.mcsteps)    
    
=======
                self.sampler.update_state(self.mcsteps, resample=False)

                # compute the gradient and update the model parameters
                self.optimizer.update(self.model, v_data, self.sampler.state, epoch)
                t += 1

            # end of epoch processing
            prog = self.monitor.check_progress(self.model, 0, store=True)
            print('End of epoch {}: '.format(epoch))
            for p in prog:
                print("-{0}: {1:.6f}".format(p, prog[p]))

            end_time = time.time()
            print('Epoch took {0:.2f} seconds'.format(end_time - start_time), end='\n\n')

            # convergence check should be part of optimizer
            is_converged = self.optimizer.check_convergence()
            if is_converged:
                print('Convergence criterion reached')
                break

        return None


class HopfieldContrastiveDivergence(TrainingMethod):
    """HopfieldContrastiveDivergence
       Algorithm for approximate maximum likelihood inference based on the intuition that the weights of the network are stored as memories, like in the Hopfield model of associate memory.

       Unpublished. Charles K. Fisher (2016)

    """
    def __init__(self, model, abatch, optimizer, epochs, attractive=True, skip=100,
                  metrics=['ReconstructionError', 'EnergyDistance']):
        super().__init__(model, abatch, optimizer, epochs, skip=skip, metrics=metrics)
        self.attractive = attractive

    def train(self):
        for epoch in range(self.epochs):
            t = 0
            start_time = time.time()
            while True:
                try:
                    v_data = self.batch.get(mode='train')
                except StopIteration:
                    break

                # sample near the weights
                v_model = self.model.layers['visible'].prox(self.attractive * self.model.params['weights']).T
>>>>>>> 02cfd15d
                # compute the gradient and update the model parameters
                v_model = self.sampler.get_state()
                self.optimizer.update(self.model, v_data, v_model, epoch)
                t += 1

            # end of epoch processing
            prog = self.monitor.check_progress(self.model, 0, store=True)
            print('End of epoch {}: '.format(epoch))
            for p in prog:
                print("-{0}: {1:.6f}".format(p, prog[p]))

            end_time = time.time()
            print('Epoch took {0:.2f} seconds'.format(end_time - start_time), end='\n\n')

            # convergence check should be part of optimizer
            is_converged = self.optimizer.check_convergence()
            if is_converged:
                print('Convergence criterion reached')
                break

        return None


class ProgressMonitor(object):

    def __init__(self, skip, batch, metrics=['ReconstructionError', 'EnergyDistance']):
        self.skip = skip
        self.batch = batch
        self.update_steps = 10
        self.metrics = [M.__getattribute__(m)() for m in metrics]
        self.memory = []

<<<<<<< HEAD
    def reconstruction_error(self, model, v_data):
        sampler = SequentialMC(model, v_data) 
        sampler.update_state(1)   
        return numpy.sum((v_data - sampler.state)**2)
        
    def energy_distance(self, model, v_data):
        """energy_distance(model, v_data)
        
           Székely, Gábor J., and Maria L. Rizzo. "Energy statistics: A class of statistics based on distances." Journal of statistical planning and inference 143.8 (2013): 1249-1272.
        
        """
        v_model = model.random(v_data)
        sampler = SequentialMC(model, v_model) 
        sampler.update_state(self.steps)
        return len(v_model) * B.fast_energy_distance(v_data, sampler.state, downsample=100)
        
=======
>>>>>>> 02cfd15d
    def check_progress(self, model, t, store=False):
        if not (t % self.skip):

            for m in self.metrics:
                m.reset()

            while True:
                try:
                    v_data = self.batch.get(mode='validate')
                except StopIteration:
                    break

                # compute the reconstructions
                sampler = SequentialMC(model, v_data)
                sampler.update_state(1)
                reconstructions = sampler.state

                # compute the fantasy particles
                random_samples = model.random(v_data)
                sampler = SequentialMC(model, random_samples)
                sampler.update_state(self.update_steps)
                fantasy_particles = sampler.state

                # compile argdict
                argdict = {
                'minibatch': v_data,
                'reconstructions': reconstructions,
                'random_samples': random_samples,
                'samples': fantasy_particles,
                'amodel': model
                }

                # update metrics
                for m in self.metrics:
                    m.update(**argdict)

            # compute metric dictionary
            metdict = {m.name: m.value() for m in self.metrics}

            if store:
<<<<<<< HEAD
                self.memory.append([recon, edist])
            return [recon, edist]
            
# ----- FUNCTIONS ----- #
    
@vectorize('float32(float32)', nopython=True)
def reflect(x):
    if 0 < x < 1:
        return x
    elif x <= 0:
        return -x
    else:
        return 2 - x
    
=======
                self.memory.append(metdict)

            return metdict

>>>>>>> 02cfd15d

# ----- ALIASES ----- #

CD = ContrastiveDivergence
PCD = PersistentContrastiveDivergence
<<<<<<< HEAD
        
SSTIR = sstir = SequentialSimulatedTemperingImportanceResampling
=======
HCD = HopfieldContrastiveDivergence
>>>>>>> 02cfd15d
<|MERGE_RESOLUTION|>--- conflicted
+++ resolved
@@ -1,14 +1,9 @@
 import numpy, time
 from . import backends as B
-<<<<<<< HEAD
-from numba import vectorize
-    
-=======
 from . import metrics as M
 
->>>>>>> 02cfd15d
 # -----  CLASSES ----- #
-    
+
 class SequentialMC(object):
     """SequentialMC
        Simple class for a sequential Monte Carlo sampler.
@@ -27,30 +22,23 @@
         tmp = cls(amodel, abatch.get('train'), method=method)
         abatch.reset_generator('all')
         return tmp
-<<<<<<< HEAD
-        
+
     def update_state(self, steps):
         if self.method == 'stochastic':
-            self.state = self.model.markov_chain(self.state, steps)  
-=======
-
-    def update_state(self, steps, resample=False, temperature=1.0):
-        if self.method == 'stochastic':
-            self.state = self.model.markov_chain(self.state, steps, resample=resample, temperature=temperature)
->>>>>>> 02cfd15d
+            self.state = self.model.markov_chain(self.state, steps)
         elif self.method == 'mean_field':
             self.state = self.model.mean_field_iteration(self.state, steps)
         elif self.method == 'deterministic':
             self.state = self.model.deterministic_iteration(self.state, steps)
         else:
             raise ValueError("Unknown method {}".format(self.method))
-            
+
     def get_state(self):
         return self.state
-            
-            
+
+
 class SequentialSimulatedTemperingImportanceResampling(object):
-    
+
     def __init__(self, amodel, adataframe, method='stochastic', seed = 137):
         self.model = amodel
         self.method = method
@@ -63,13 +51,13 @@
         self.beta_stepsize = 0.1
         self.beta_scale = 0.2
         self.seed = seed
-        
+
     @classmethod
     def from_batch(cls, amodel, abatch, method='stochastic'):
         tmp = cls(amodel, abatch.get('train'), method=method)
         abatch.reset_generator('all')
         return tmp
-        
+
     def energy(self, beta):
         return 0.5 * (beta - self.beta_loc)**2 / self.beta_scale
 
@@ -82,42 +70,37 @@
         mask = numpy.float32(r < delta)
         self.beta *= 1 - mask
         self.beta += mask * trial_beta
-        
+
     def update_state(self, steps):
         self.update_beta()
         if self.method == 'stochastic':
-            self.state = self.model.markov_chain(self.state, steps, self.beta)  
+            self.state = self.model.markov_chain(self.state, steps, self.beta)
         elif self.method == 'mean_field':
-            self.state = self.model.mean_field_iteration(self.state, steps, self.beta)  
+            self.state = self.model.mean_field_iteration(self.state, steps, self.beta)
         elif self.method == 'deterministic':
-            self.state = self.model.deterministic_iteration(self.state, steps, self.beta)  
+            self.state = self.model.deterministic_iteration(self.state, steps, self.beta)
         else:
             raise ValueError("Unknown method {}".format(self.method))
-        
+
     def get_state(self):
         """
         current_energy = self.model.marginal_free_energy(self.state, self.beta)
         target_energy = self.model.marginal_free_energy(self.state, None)
         delta = current_energy - target_energy
         delta -= numpy.max(delta)
-        weights = B.exp(delta)           
+        weights = B.exp(delta)
         weights /= B.msum(weights)
         indices = numpy.random.choice(numpy.arange(len(weights)), size=len(weights), replace=True, p=weights)
-        return self.state[list(indices)] 
+        return self.state[list(indices)]
         """
         return self.state
 
 
 class TrainingMethod(object):
-<<<<<<< HEAD
-    
-    def __init__(self, model, abatch, optimizer, epochs, skip=100, 
-                 update_method='stochastic', sampler='SequentialMC'):
-=======
 
     def __init__(self, model, abatch, optimizer, epochs, skip=100,
-                 update_method='stochastic', metrics=['ReconstructionError', 'EnergyDistance']):
->>>>>>> 02cfd15d
+                 update_method='stochastic', sampler='SequentialMC',
+                 metrics=['ReconstructionError', 'EnergyDistance']):
         self.model = model
         self.batch = abatch
         self.epochs = epochs
@@ -129,10 +112,6 @@
 
 
 
-<<<<<<< HEAD
-
-=======
->>>>>>> 02cfd15d
 class ContrastiveDivergence(TrainingMethod):
     """ContrastiveDivergence
        CD-k algorithm for approximate maximum likelihood inference.
@@ -157,15 +136,9 @@
                     break
 
                 # CD resets the sampler from the visible data at each iteration
-<<<<<<< HEAD
-                self.sampler = SequentialMC(self.model, v_data, method=self.update_method) 
-                self.sampler.update_state(self.mcsteps)    
-                
-=======
                 self.sampler = SequentialMC(self.model, v_data, method=self.update_method)
-                self.sampler.update_state(self.mcsteps, resample=False)
-
->>>>>>> 02cfd15d
+                self.sampler.update_state(self.mcsteps)
+
                 # compute the gradient and update the model parameters
                 v_model = self.sampler.get_state()
                 self.optimizer.update(self.model, v_data, v_model, epoch)
@@ -212,11 +185,7 @@
                     break
 
                 # PCD keeps the sampler from the previous iteration
-<<<<<<< HEAD
-                self.sampler.update_state(self.mcsteps)    
-    
-=======
-                self.sampler.update_state(self.mcsteps, resample=False)
+                self.sampler.update_state(self.mcsteps)
 
                 # compute the gradient and update the model parameters
                 self.optimizer.update(self.model, v_data, self.sampler.state, epoch)
@@ -264,7 +233,6 @@
 
                 # sample near the weights
                 v_model = self.model.layers['visible'].prox(self.attractive * self.model.params['weights']).T
->>>>>>> 02cfd15d
                 # compute the gradient and update the model parameters
                 v_model = self.sampler.get_state()
                 self.optimizer.update(self.model, v_data, v_model, epoch)
@@ -297,25 +265,6 @@
         self.metrics = [M.__getattribute__(m)() for m in metrics]
         self.memory = []
 
-<<<<<<< HEAD
-    def reconstruction_error(self, model, v_data):
-        sampler = SequentialMC(model, v_data) 
-        sampler.update_state(1)   
-        return numpy.sum((v_data - sampler.state)**2)
-        
-    def energy_distance(self, model, v_data):
-        """energy_distance(model, v_data)
-        
-           Székely, Gábor J., and Maria L. Rizzo. "Energy statistics: A class of statistics based on distances." Journal of statistical planning and inference 143.8 (2013): 1249-1272.
-        
-        """
-        v_model = model.random(v_data)
-        sampler = SequentialMC(model, v_model) 
-        sampler.update_state(self.steps)
-        return len(v_model) * B.fast_energy_distance(v_data, sampler.state, downsample=100)
-        
-=======
->>>>>>> 02cfd15d
     def check_progress(self, model, t, store=False):
         if not (t % self.skip):
 
@@ -356,35 +305,13 @@
             metdict = {m.name: m.value() for m in self.metrics}
 
             if store:
-<<<<<<< HEAD
-                self.memory.append([recon, edist])
-            return [recon, edist]
-            
-# ----- FUNCTIONS ----- #
-    
-@vectorize('float32(float32)', nopython=True)
-def reflect(x):
-    if 0 < x < 1:
-        return x
-    elif x <= 0:
-        return -x
-    else:
-        return 2 - x
-    
-=======
                 self.memory.append(metdict)
 
             return metdict
-
->>>>>>> 02cfd15d
 
 # ----- ALIASES ----- #
 
 CD = ContrastiveDivergence
 PCD = PersistentContrastiveDivergence
-<<<<<<< HEAD
-        
 SSTIR = sstir = SequentialSimulatedTemperingImportanceResampling
-=======
-HCD = HopfieldContrastiveDivergence
->>>>>>> 02cfd15d
+HCD = HopfieldContrastiveDivergence