import os
import pandas
from collections import namedtuple
from cytoolz import compose
from math import sqrt

from .. import layers
from .. import backends as be
from ..models.initialize import init_hidden as init

# ----- CLASSES ----- #

Gradient = namedtuple("Gradient", [
    "layers",
    "weights"
])



class State(object):
    """
    A State is a list of tensors that contains the states of the units
    described by a model.

    For a model with L hidden layers, the tensors have shapes

    shapes = [
    (num_samples, num_visible),
    (num_samples, num_hidden_1),
                .
                .
                .
    (num_samples, num_hidden_L)
    ]

    """
<<<<<<< HEAD
    def __init__(self, tensors):
=======
    def __init__(self, batch_size: int, model):
>>>>>>> 3d0b1b4a
        """
        Create a State object.

        Args:
            tensors: a list of tensors

        Returns:
            state object

        """
        self.units = tensors
        self.shapes = [be.shape(t) for t in self.units]

    @classmethod
    def from_model(cls, batch_size, model):
        """
        Create a State object.

        Args:
            batch_size (int): the number of samples per layer
            model (Model): a model object

        Returns:
            state object

        """
        shapes = [(batch_size, l.len) for l in model.layers]
        units = [layers[i].random(shapes[i]) for i in range(model.num_layers)]
        return cls(units)

    @classmethod
    def from_visible(cls, vis, model):
        """
        Create a state object with given visible unit values.

        Args:
            vis (tensor (num_samples, num_visible))
            model (Model): a model object

        Returns:
            state object

        """
        batch_size = be.shape(vis)[0]
        state = cls.from_model(batch_size, model)
        state.units[0] = vis
        return state



class Model(object):
    """
    General model class.
    Currently only supports models with 2 layers,
    (i.e., Restricted Boltzmann Machines).

    Example usage:
    '''
    vis = BernoulliLayer(nvis)
    hid = BernoulliLayer(nhid)
    rbm = Model([vis, hid])
    '''

    """
    def __init__(self, layer_list):
        """
        Create a model.

        Notes:
            Only 2-layer models currently supported.

        Args:
            layer_list: A list of layers objects.

        Returns:
            model: A model.

        """
        # the layers are stored in a list with the visible units
        # as the zeroth element
        self.layers = layer_list
        self.num_layers = len(self.layers)

        assert self.num_layers == 2,\
        "Only models with 2 layers are currently supported"

        # adjacent layers are connected by weights
        # therefore, if there are len(layers) = n then len(weights) = n - 1
        self.weights = [
            layers.Weights((self.layers[i].len, self.layers[i+1].len))
        for i in range(self.num_layers - 1)
        ]

    def get_config(self) -> dict:
        """
        Get a configuration for the model.

        Notes:
            Includes metadata on the layers.

        Args:
            None

        Returns:
            A dictionary configuration for the model.

        """
        config = {
            "model type": "RBM",
            "layers": [ly.get_config() for ly in self.layers],
            "layer_types": ["visible", "hidden"],
        }
        return config

    @classmethod
    def from_config(cls, config: dict):
        """
        Build a model from the configuration.

        Args:
            A dictionary configuration of the model metadata.

        Returns:
            An instance of the model.

        """
        layer_list = []
        for ly in config["layers"]:
            layer_list.append(layers.Layer.from_config(ly))
        return cls(layer_list)

    def initialize(self, data, method: str='hinton'):
        """
        Inialize the parameters of the model.

        Args:
            data: A batch object.
            method (optional): The initalization method.

        Returns:
            None

        """
        try:
            func = getattr(init, method)
        except AttributeError:
            print(method + ' is not a valid initialization method for latent models')
        func(data, self)
        for l in self.layers:
            l.enforce_constraints()
        for w in self.weights:
            w.enforce_constraints()

    def random(self, vis):
        """
        Generate a random sample with the same shape,
        and of the same type, as the visible units.

        Args:
            vis: The visible units.

        Returns:
            tensor: Random sample with same shape as vis.

        """
        return self.layers[0].random(vis)

    #TODO: use State
    # currently, this method takes in a single tensor (vis)
    # and outputs a single tensor (new vis)
    # the hidden units are only treated implicitly
    #
    # this method should take in a State (with the units of all of the layers)
    # and output a new State (with the updated units of all of the layers)
    #
    # this could be done in with the following steps:
    # 1) update the extrinsic parameters of the odd layers
    # 2) sample new configurations for the odd layers
    # 3) update the extrinsic parameters of the even layers
    # 4) sample new configurations for the even layers
    #
    # either, this could return a new State object (which involves a copy)
    # or, it could mutate the values of the State tensors in place
    def mcstep(self, state, beta=None, update_vis=True):
        """
        Perform a single Gibbs sampling update.
        v -> update h distribution ~ h -> update v distribution ~ v'

        Args:
            state (State object): the current state of each layer
            beta (optional, (batch_size, 1)): Inverse temperatures
            update_vis (bool): update state of layer 0 if True

        Returns:
            new state

        """
        # update the odd layers
        for i in range(1, self.num_layers, 2):
            pass


        # update the even layers
        for i in range(0, self.num_layers, 2):
            pass

        i = 0

        self.layers[i+1].update(
            [self.layers[i].rescale(vis)],
            [self.weights[i].W()],
            beta)

        hid = self.layers[i+1].sample_state()

        self.layers[i].update(
            [self.layers[i+1].rescale(hid)],
            [self.weights[i].W_T()],
            beta)

        return self.layers[i].sample_state()

    # TODO: use State
    # this function is just a repeated application of mcstep
    # so it should be changed to operate on State objects too
    def markov_chain(self, vis, n, beta=None):
        """
        Perform multiple Gibbs sampling steps.
        v ~ h ~ v_1 ~ h_1 ~ ... ~ v_n

        Args:
            vis (batch_size, num_visible): Observed visible units.
            n: Number of steps.
            beta (optional, (batch_size, 1)): Inverse temperatures.

        Returns:
            tensor: New visible units (v').

        """
        new_vis = be.float_tensor(vis)
        for t in range(n):
            new_vis = self.mcstep(new_vis, beta)
        return new_vis

    #TODO: use State
    # currently, this method takes in a single tensor (vis)
    # and outputs a single tensor (new vis)
    # the hidden units are only treated implicitly
    #
    # this method should take in a State (with the units of all of the layers)
    # and output a new State (with the updated units of all of the layers)
    #
    # this could be done in with the following steps:
    # 1) update the extrinsic parameters of the odd layers
    # 2) compute the mean of the odd layers
    # 3) update the extrinsic parameters of the even layers
    # 4) compute the mean of the even layers
    #
    # either, this could return a new State object (which involves a copy)
    # or, it could mutate the values of the State tensors in place
    def mean_field_step(self, vis, beta=None):
        """
        Perform a single mean-field update.
        v -> update h distribution -> h -> update v distribution -> v'

        Args:
            vis (batch_size, num_visible): Observed visible units.
            beta (optional, (batch_size, 1)): Inverse temperatures.

        Returns:
            tensor: New visible units (v').

        """
        i = 0

        self.layers[i+1].update(
            [self.layers[i].rescale(vis)],
            [self.weights[i].W()],
            beta)

        hid = self.layers[i+1].mean()

        self.layers[i].update(
            [self.layers[i+1].rescale(hid)],
            [self.weights[i].W_T()],
            beta)

        return self.layers[i].mean()

    # TODO: use State
    # this function is just a repeated application of mean_field_step
    # so it should be changed to operate on State objects too
    def mean_field_iteration(self, vis, n, beta=None):
        """
        Perform multiple mean-field updates.
        v -> h -> v_1 -> h_1 -> ... -> v_n

        Args:
            vis (batch_size, num_visible): Observed visible units.
            n: Number of steps.
            beta (optional, (batch_size, 1)): Inverse temperatures.

        Returns:
            tensor: New visible units (v').

        """
        new_vis = be.float_tensor(vis)
        for t in range(n):
            new_vis = self.mean_field_step(new_vis, beta)
        return new_vis

    #TODO: use State
    # currently, this method takes in a single tensor (vis)
    # and outputs a single tensor (new vis)
    # the hidden units are only treated implicitly
    #
    # this method should take in a State (with the units of all of the layers)
    # and output a new State (with the updated units of all of the layers)
    #
    # this could be done in with the following steps:
    # 1) update the extrinsic parameters of the odd layers
    # 2) compute the mode of the odd layers
    # 3) update the extrinsic parameters of the even layers
    # 4) compute the mode of the even layers
    #
    # either, this could return a new State object (which involves a copy)
    # or, it could mutate the values of the State tensors in place
    def deterministic_step(self, vis, beta=None):
        """
        Perform a single deterministic (maximum probability) update.
        v -> update h distribution -> h -> update v distribution -> v'

        Args:
            vis (batch_size, num_visible): Observed visible units.
            beta (optional, (batch_size, 1)): Inverse temperatures.

        Returns:
            tensor: New visible units (v').

        """
        i = 0

        self.layers[i+1].update(
            [self.layers[i].rescale(vis)],
            [self.weights[i].W()],
            beta)

        hid = self.layers[i+1].mode()

        self.layers[i].update(
            [self.layers[i+1].rescale(hid)],
            [self.weights[i].W_T()],
            beta)

        return self.layers[i].mode()

    # TODO: use State
    # this function is just a repeated application of deterministic_step
    # so it should be changed to operate on State objects too
    def deterministic_iteration(self, vis, n: int, beta=None):
        """
        Perform multiple deterministic (maximum probability) updates.
        v -> h -> v_1 -> h_1 -> ... -> v_n

        Args:
            vis (batch_size, num_visible): Observed visible units.
            n: Number of steps.
            beta (optional, (batch_size, 1)): Inverse temperatures.

        Returns:
            tensor: New visible units (v').

        """
        new_vis = be.float_tensor(vis)
        for _ in range(n):
            new_vis = self.deterministic_step(new_vis, beta)
        return new_vis

    #TODO: use State
    # currently, gradients are computed using the mean of the hidden units
    # conditioned on the value of the visible units
    # this will not work for deep models, because we cannot compute
    # the means for models with more than 1 hidden layer
    # therefore, the gradients need to be computed from samples
    # of all of the visible and hidden layer units (i.e., States)
    #
    # Args should be:
    # data (State): observed visible units and sampled hidden units
    # model (State): visible and hidden units sampled from the model
    def gradient(self, vdata, vmodel):
        """
        Compute the gradient of the model parameters.

        For vis \in {vdata, vmodel}, we:

        1. Scale the visible data.
        vis_scaled = self.layers[i].rescale(vis)

        2. Update the hidden layer.
        self.layers[i+1].update(vis_scaled, self.weights[i].W())

        3. Compute the mean of the hidden layer.
        hid = self.layers[i].mean()

        4. Scale the mean of the hidden layer.
        hid_scaled = self.layers[i+1].rescale(hid)

        5. Compute the derivatives.
        vis_derivs = self.layers[i].derivatives(vis, hid_scaled,
                                                self.weights[i].W())
        hid_derivs = self.layers[i+1].derivatives(hid, vis_scaled,
                                      be.transpose(self.weights[i+1].W())
        weight_derivs = self.weights[i].derivatives(vis_scaled, hid_scaled)

        The gradient is obtained by subtracting the vmodel contribution
        from the vdata contribution.

        Args:
            vdata: The observed visible units.
            vmodel: The sampled visible units.

        Returns:
            dict: Gradients of the model parameters.

        """
        i = 0

        grad = Gradient(
            [None for l in self.layers],
            [None for w in self.weights]
        )

        # POSITIVE PHASE (using observed)

        # 1. Scale vdata
        vdata_scaled = self.layers[i].rescale(vdata)

        # 2. Update the hidden layer
        self.layers[i+1].update(
            [vdata_scaled],
            [self.weights[0].W()]
        )

        # 3. Compute the mean of the hidden layer
        hid = self.layers[i+1].mean()

        # 4. Scale the hidden mean
        hid_scaled = self.layers[i+1].rescale(hid)

        # 5. Compute the gradients
        grad.layers[i] = self.layers[i].derivatives(vdata,
                                                    [hid_scaled],
                                                    [self.weights[0].W()]
        )

        grad.layers[i+1] = self.layers[i+1].derivatives(hid,
                                                        [vdata_scaled],
                                                        [self.weights[0].W_T()]
        )

        grad.weights[i] = self.weights[i].derivatives(vdata_scaled,
                                                      hid_scaled)

        # NEGATIVE PHASE (using sampled)

        # 1. Scale vdata
        vmodel_scaled = self.layers[i].rescale(vmodel)

        # 2. Update the hidden layer
        self.layers[i+1].update(
            [vmodel_scaled],
            [self.weights[0].W()]
        )

        # 3. Compute the mean of the hidden layer
        hid = self.layers[i+1].mean()

        # 4. Scale hidden mean
        hid_scaled = self.layers[i+1].rescale(hid)

        # 5. Compute the gradients
        grad.layers[i] = be.mapzip(be.subtract,
                                   self.layers[i].derivatives(
                                       vmodel,
                                       [hid_scaled],
                                       [self.weights[0].W()]
                                   ),
                                   grad.layers[i])

        grad.layers[i+1] = be.mapzip(be.subtract,
                                     self.layers[i+1].derivatives(
                                         hid,
                                         [vmodel_scaled],
                                         [self.weights[0].W_T()]
                                     ),
                                     grad.layers[i+1])

        grad.weights[i] = be.mapzip(be.subtract,
                                    self.weights[i].derivatives(
                                        vmodel_scaled,
                                        hid_scaled),
                                    grad.weights[i])
        return grad

    def parameter_update(self, deltas):
        """
        Update the model parameters.

        Notes:
            Modifies the model parameters in place.

        Args:
            deltas (Gradient)

        Returns:
            None

        """
        for i in range(self.num_layers):
            self.layers[i].parameter_step(deltas.layers[i])
        for i in range(self.num_layers - 1):
            self.weights[i].parameter_step(deltas.weights[i])

    # TODO: use State
    # Args should be:
    # data (state): values of all the units
    # this should be the easiest function to update
    # also, it isn't really used anywhere right now
    def joint_energy(self, vis, hid):
        """
        Compute the joint energy of the model.

        Args:
            vis (batch_size, num_visible): Observed visible units.
            hid (batch_size, num_hidden): Sampled hidden units:

        Returns:
            tensor (batch_size, ): Joint energies.

        """
        energy = 0
        for i in range(len(self.weights)):
            energy += self.layers[i].energy(vis)
            energy += self.layers[i+1].energy(vis)
            energy += self.weights[i].energy(vis, hid)
        return energy

    # TODO: not sure what to do about this function for deep models
    # i think it should be implemented only for models with 1 hidden layer
    # could still take in a State object
    # but should assert self.num_layers == 2
    def marginal_free_energy(self, vis):
        """
        Compute the marginal free energy of the model.

        If the energy is:
        E(v, h) = -\sum_i a_i(v_i) - \sum_j b_j(h_j) - \sum_{ij} W_{ij} v_i h_j
        Then the marginal free energy is:
        F(v) =  -\sum_i a_i(v_i) - \sum_j \log \int dh_j \exp(b_j(h_j) - \sum_i W_{ij} v_i)

        Args:
            vis (batch_size, num_visible): Observed visible units.

        Returns:
            tensor (batch_size, ): Marginal free energies.

        """
        i = 0
        phi = be.dot(vis, self.weights[i].W())
        log_Z_hidden = self.layers[i+1].log_partition_function(phi)
        energy = 0
        energy += self.layers[i].energy(vis)
        energy -= be.tsum(log_Z_hidden, axis=1)
        return energy

    def save(self, store):
        """
        Save a model to an open HDFStore.

        Note:
            Performs an IO operation.

        Args:
            store (pandas.HDFStore)

        Returns:
            None

        """
        # save the config as an attribute
        config = self.get_config()
        store.put('model', pandas.DataFrame())
        store.get_storer('model').attrs.config = config
        # save the weights
        for i in range(self.num_layers - 1):
            df_weights = pandas.DataFrame(
                be.to_numpy_array(self.weights[i].W())
            )
            store.put('weights/weights_'+str(i), df_weights)
        for i in range(len(self.layers)):
            layer_type = config["layer_types"][i]
            layer = config["layers"][i]
            layer_key = os.path.join('layers', layer_type)
            # intrinsic params
            intrinsics = layer["intrinsic"]
            for ip in intrinsics:
                df_params = pandas.DataFrame(
                    be.to_numpy_array(self.layers[i].int_params[ip])
                )
                store.put(os.path.join(layer_key, 'intrinsic', ip), df_params)
            # extrinsic params
            extrinsics = layer["extrinsic"]
            for ep in extrinsics:
                df_params = pandas.DataFrame(
                    be.to_numpy_array(self.layers[i].ext_params[ep])
                )
                store.put(os.path.join(layer_key, 'extrinsic', ep), df_params)

# ----- FUNCTIONS ----- #

def grad_fold(func, grad):
    """
    Apply a function entrywise over a Gradient objet,
    combining the result.

    Args:
        func (callable): function with two arguments
        grad (Gradient)

    returns:
        float

    """
    result = 0
    for ly in grad.layers:
        result = be.fold(func, ly)
    for w in grad.weights:
        result = be.fold(func, w)
    return result

def grad_accumulate(func, grad):
    """
    Apply a funciton entrywise over a Gradient object,
    accumulating the result.

    Args:
        func (callable): function with one argument
        grad (Gradient)

    returns:
        float

    """
    result = 0
    for ly in grad.layers:
        result = be.accumulate(func, ly)
    for w in grad.weights:
        result = be.accumulate(func, w)
    return result

def grad_apply(func, grad):
    """
    Apply a function entrywise over a Gradient object.

    Args:
        func (callable)
        grad (Gradient)

    Returns:
        Gradient

    """
    return Gradient(
        [be.apply(func, ly) for ly in grad.layers],
        [be.apply(func, w) for w in grad.weights]
    )

def grad_apply_(func_, grad):
    """
    Apply a function entrywise over a Gradient object.

    Notes:
        Modifies elements of grad in place.

    Args:
        func_ (callable, in place operation)
        grad (Gradient)

    Returns:
        None

    """
    for ly in grad.layers:
        be.apply_(func_, ly)
    for w in grad.weights:
        be.apply_(func_, w)

def grad_mapzip(func, grad1, grad2):
    """
    Apply a function entrywise over the zip of two Gradient objects.

    Args:
        func_ (callable, in place operation)
        grad (Gradient)

    Returns:
        Gradient

    """
    n = len(grad1.layers)
    m = len(grad1.weights)
    return Gradient(
    [be.mapzip(func, grad1.layers[i], grad2.layers[i]) for i in range(n)],
    [be.mapzip(func, grad1.weights[i], grad2.weights[i]) for i in range(m)]
    )

def grad_mapzip_(func_, grad1, grad2):
    """
    Apply an in place function entrywise over the zip of two Gradient objects.

    Notes:
        Modifies elements of grad1 in place.

    Args:
        func_ (callable, in place operation)
        grad1 (Gradient)
        grad2 (Gradient)

    Returns:
        None

    """
    n = len(grad1.layers)
    m = len(grad1.weights)
    for i in range(n):
        be.mapzip_(func_, grad1.layers[i], grad2.layers[i])
    for j in range(m):
        be.mapzip_(func_, grad1.weights[j], grad2.weights[j])

def grad_magnitude(grad):
    """
    Compute the root-mean-square of the gradient.

    Args:
        grad (Gradient)

    Returns:
        magnitude (float)

    """
    n = len(grad.layers) + len(grad.weights)
    tensor_mean_square = compose(be.mean, be.square)
    return sqrt(grad_accumulate(tensor_mean_square, grad) / n)<|MERGE_RESOLUTION|>--- conflicted
+++ resolved
@@ -34,11 +34,7 @@
     ]
 
     """
-<<<<<<< HEAD
     def __init__(self, tensors):
-=======
-    def __init__(self, batch_size: int, model):
->>>>>>> 3d0b1b4a
         """
         Create a State object.
 
