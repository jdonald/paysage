--- conflicted
+++ resolved
@@ -4,13 +4,10 @@
 from paysage import backends as be
 
 import pytest
-<<<<<<< HEAD
-=======
 
 num_vis = 8
 num_hid = 5
 num_samples = 10
->>>>>>> 0b2959fc
 
 # ----- CONSTRUCTORS ----- #
 
@@ -55,20 +52,15 @@
     ly.add_penalty({'matrix': p})
     ly.get_penalties()
 
-def test_get_penalty_gradients():
-    ly = layers.Weights((num_vis, num_hid))
-    p = penalties.l2_penalty(0.37)
-    ly.add_penalty({'matrix': p})
-    ly.get_penalty_gradients()
+def test_get_penalty_grad():
+    ly = layers.Weights((num_vis, num_hid))
+    p = penalties.l2_penalty(0.37)
+    ly.add_penalty({'matrix': p})
+    ly.get_penalty_grad(ly.W(), 'matrix')
 
 def test_parameter_step():
-<<<<<<< HEAD
-    ly = layers.Weights((5,3))
-    deltas = layers.Weights.IntrinsicParams(be.zeros_like(ly.W()))
-=======
-    ly = layers.Weights((num_vis, num_hid))
-    deltas = {'matrix': be.randn(ly.shape)}
->>>>>>> 0b2959fc
+    ly = layers.Weights((num_vis, num_hid))
+    deltas = layers.Weights.IntrinsicParams(be.randn(ly.shape))
     ly.parameter_step(deltas)
 
 def test_get_base_config():
@@ -78,8 +70,6 @@
     ly.add_penalty({'matrix': p})
     ly.get_base_config()
 
-<<<<<<< HEAD
-=======
 
 # ----- Weights LAYER ----- #
 
@@ -281,6 +271,6 @@
     beta = be.rand((num_samples, 1))
     ly.derivatives(vis, hid, weights, beta)
 
->>>>>>> 0b2959fc
+
 if __name__ == "__main__":
     pytest.main([__file__])